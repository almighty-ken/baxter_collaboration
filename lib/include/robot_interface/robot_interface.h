#ifndef __ROBOT_INTERFACE_H__
#define __ROBOT_INTERFACE_H__

#include <vector>

#include <image_transport/image_transport.h>
#include <cv_bridge/cv_bridge.h>
#include <sensor_msgs/image_encodings.h>
#include <opencv2/imgproc/imgproc.hpp>
#include <opencv2/highgui/highgui.hpp>

#include <baxter_core_msgs/DigitalIOState.h>
#include <baxter_core_msgs/EndpointState.h>
#include <baxter_core_msgs/CollisionAvoidanceState.h>
#include <baxter_core_msgs/JointCommand.h>
#include <baxter_core_msgs/SolvePositionIK.h>

#include <geometry_msgs/Point.h>
#include <sensor_msgs/Range.h>
#include <std_msgs/Empty.h>

#include "robot_utils/utils.h"
#include "robot_utils/ros_thread_obj.h"
#include "robot_utils/baxter_trac_ik.h"

#include <baxter_collaboration/GoToPose.h>

/**
 * @brief A ROS Thread class
 * @details This class initializes overhead ROS features: subscriber/publishers,
 *          services, callback functions etc.
 */
class RobotInterface
{
protected:
    ros::NodeHandle _n;

private:
    std::string    _name;
    std::string    _limb;       // Limb (either left or right)
    State         _state;       // State of the controller

    ros::AsyncSpinner spinner;  // AsyncSpinner to handle callbacks

    bool       _no_robot;       // Flag to know if we're going to use the robot or not
    bool     _use_forces;       // Flag to know if we're going to use the force feedback

    ros::Publisher  _joint_cmd_pub; // Publisher to control the robot in joint space
    ros::Publisher    _coll_av_pub; // Publisher to suppress collision avoidance behavior

    /**
     * IR Sensor
     */
    ros::Subscriber _ir_sub;
    bool              ir_ok;
    float       _curr_range;
    float   _curr_min_range;
    float   _curr_max_range;

    /**
     * Inverse Kinematics
     */
    // Default: TRAC IK
    baxterTracIK ik_solver;

    // Alternative IK: baxter-provided IK solver (for the TTT demo)
    bool             _use_trac_ik;
    ros::ServiceClient _ik_client;

    /**
     * End-effector state
     */
    ros::Subscriber            _endpt_sub;
    std::vector<double>       _filt_force;
    double                    force_thres;
    std::vector<double>      _filt_change; // rate of change of filter
    ros::Time     _time_filt_last_updated; // time of last update to filter
    double                rel_force_thres; // relative threshold for force interaction
    double                  filt_variance; // variance threshold for force filter

    geometry_msgs::Point        _curr_pos;
    geometry_msgs::Quaternion   _curr_ori;
    geometry_msgs::Wrench    _curr_wrench;

    /**
     * Joint States
     */
    ros::Subscriber         _jntstate_sub;
    sensor_msgs::JointState    _curr_jnts;

    // Mutex to protect joint state variable
    pthread_mutex_t _mutex_jnts;

    /**
     * Collision avoidance State
     */
    ros::Subscriber _coll_av_sub;
    bool           is_coll_av_on;

    /**
     * Cuff buttons
     */
    ros::Subscriber _cuff_sub;

    /**
     * Control server
     */
    // Internal thread that implements the controller server
    ROSThreadObj _thread;

    // Flag to know if we're using the cartesian controller or not
    bool _use_cart_ctrl;

    // Control mode for the controller server. It can be either
    // baxter_collaboration::GoToPose::POSITION_MODE or
    // baxter_collaboration::GoToPose::VELOCITY_MODE , but for
    // now only the former has been implemented.
    int ctrl_mode;

    // Desired pose to move the arm to
    geometry_msgs::Pose pose_des;

    // Flag to know if the controller is running
    bool is_ctrl_running;

    // Subscriber that receives desired poses from other nodes
    ros::Subscriber _ctrl_sub;

    // Mutex to protect the control flag
    pthread_mutex_t _mutex_ctrl;

    // Time when the controller started
    ros::Time time_start;

    // Starting pose
    geometry_msgs::Pose pose_start;

    /**
     * Initializes some control parameters when the controller starts.
     *
     * return       true/false if success/failure
     */
    bool initCtrlParams();

    /**
     * Sets the flag that handles if the controller is running or not.
     *
     * @param _flag true/false if the controller is running or not
     */
    void setCtrlRunning(bool _flag);

    /**
     * Return the state of the controller (if it is running or not).
     *
     * @return      true/false if the controller is running or not
     */
    bool isCtrlRunning();

    /**
     * Callback for the controller server. It receives new poses
     * to move the arm to.
     *
     * @param msg the topic message
     */
    void ctrlMsgCb(const baxter_collaboration::GoToPose& msg);

    /**
     * Internal thread entry that gets called when the thread is started.
     * It is used to implement the control server to manage the Baxter's
     * arm from a separate thread.
     */
    static void* ThreadEntryFunc(void *obj);

    /**
     * Internal thread entry that gets called when the thread is started.
     * It is used to implement the control server to manage the Baxter's
     * arm from a separate thread.
     */
    void ThreadEntry();

    /**
     * @brief Publishes the desired joint configuration
     * @details Publishes the desired joint configuration in the proper topic
     *
     * @param _cmd The desired joint configuration
     */
    void publish_joint_cmd(baxter_core_msgs::JointCommand _cmd);

    /*
     * Callback function that sets the current pose to the pose received from
     * the endpoint state topic
     *
     * @param msg the topic message
     */
    void endpointCb(const baxter_core_msgs::EndpointState& msg);

    /*
     * Callback function for the CUFF OK button
     *
     * @param msg the topic message
     */
    void cuffCb(const baxter_core_msgs::DigitalIOState& msg);

    /**
     * Callback for the joint states. Used to seed the
     * inverse kinematics solver
     *
     * @param msg the topic message
     */
    void jointStatesCb(const sensor_msgs::JointState& msg);

    /**
     * Callback for the collision avoidance state. Used to detect
     * if the robot is currently pushed back by the collision avoidance
     * software which is embedded into the Baxter robot and we don't have
     * access to.
     *
     * @param msg the topic message
     */
    void collAvCb(const baxter_core_msgs::CollisionAvoidanceState& msg);

    /*
     * Infrared sensor callback function that sets the current range to the range received
     * from the left hand range state topic
     *
     * @param      The message
     * @return     N/A
     */
    void IRCb(const sensor_msgs::RangeConstPtr& msg);

    /*
     * Starts thread that executes the control server. For now it is
     * just a wrapper for _thread.start(), but further functionality
     * may be added in the future.
     *
     * @return  true/false if success failure (NOT in the POSIX way)
     */
    bool startThread();

    /**
     * Closes the control server thread gracefully. For now it is
     * just a wrapper for _thread.close(), but further functionality
     * may be added in the future.
     *
     * @return  true/false if success failure (NOT in the POSIX way)
     */
    bool closeThread();

    /**
     * Kills the control server thread gracefully. For now it is
     * just a wrapper for _thread.kill(), but further functionality
     * may be added in the future.
     *
     * @return  true/false if success failure (NOT in the POSIX way)
     */
    bool killThread();


protected:
    /*
     * Checks for if the system is ok. To be called inside every thread execution,
     * in order to make it exit gracefully if there is any problem.
     * It also checks for the ROS state.
     * @return true if everything is okay, false otherwise
     */
    bool ok();

    /*
     * Checks if end effector has made contact with a token by checking if
     * the range of the infrared sensor has fallen below the threshold value
     *
     * @param      current range values of the IR sensor, and a string
     *            (strict/loose) indicating whether to use a high or low
     *            threshold value
     *
     * return     true if end effector has made contact; false otherwise
     */
    bool hasCollided(std::string mode = "loose");

    /*
     * Checks if the arm has reached its intended pose by comparing
     * the requested and the current poses
     *
     * @param  p     requested Pose
     * @param  mode  (strict/loose) the desired level of precision
     * @return       true/false if success/failure
     */
    bool isPoseReached(geometry_msgs::Pose p, std::string mode = "loose");

    /*
     * Checks if the arm has reached its intended pose by comparing
     * the requested and the current poses
     *
     * @param  p     requested Position
     * @param  o     requested Orientation quaternion
     * @param  mode  (strict/loose) the desired level of precision
     * @return       true/false if success/failure
     */
    bool isPoseReached(geometry_msgs::Point p,
                       geometry_msgs::Quaternion o, std::string mode = "loose");

    /*
     * Checks if the arm has reached its intended pose by comparing
     * the requested and the current poses
     *
     * @param  px, py, pz     requested Position as set of doubles
     * @param  ox, oy, oz, ow requested Orientation quaternion as set of doubles
     * @param  mode           (strict/loose) the desired level of precision
     * @return                true/false if success/failure
     */
    bool isPoseReached(double px, double py, double pz,
                       double ox, double oy, double oz, double ow, std::string mode = "loose");

    /*
     * Checks if the arm has reached its intended position by comparing
     * the requested and the current positions
     *
     * @param  p     requested Position
     * @param  mode  (strict/loose) the desired level of precision
     * @return       true/false if success/failure
     */
    bool isPositionReached(geometry_msgs::Point p, std::string mode = "loose");

    /*
     * Checks if the arm has reached its intended position by comparing
     * the requested and the current positions
     *
     * @param  px, py, pz  requested Position as set of doubles
     * @param  mode        (strict/loose) the desired level of precision
     * @return             true/false if success/failure
     */
    bool isPositionReached(double px, double py, double pz, std::string mode = "loose");

    /*
     * Checks if the arm has reached its intended orientation by comparing
     * the requested and the current orientations
     *
     * @param  o     requested Orientation quaternion
     * @param  mode  (strict/loose) desired level of precision (currently not implemented)
     * @return       true/false if success/failure
     */
    bool isOrientationReached(geometry_msgs::Quaternion q, std::string mode = "loose");

    /*
     * Checks if the arm has reached its intended orientation by comparing
     * the requested and the current orientations
     *
     * @param  ox, oy, oz, ow requested Orientation quaternion as set of doubles
     * @param  mode           (strict/loose) desired level of precision (currently not implemented)
     * @return                true/false if success/failure
     */
    bool isOrientationReached(double ox, double oy, double oz, double ow, std::string mode = "loose");

    /*
     * Checks if the arm has reached its intended joint configuration by comparing
     * the requested and the current joint configurations
     *
     * @param  des_jnts     requested joint configuration as a set of doubles. It is
     *                      assumed to be populated as in the setJointCommands method, i.e.
     *                      in the order s0, s1, e0, e1, w0, w1, w2.
     * @param  mode         (strict/loose) the desired level of precision
     * @return              true/false if success/failure
     */
    bool isConfigurationReached(std::vector<double> des_jnts, std::string mode = "loose");

    /*
     * Checks if the arm has reached its intended joint configuration by comparing
     * the requested and the current joint configurations
     *
     * @param  des_jnts     requested joint configuration
     * @param  mode         (strict/loose) the desired level of precision
     * @return              true/false if success/failure
     */
    bool isConfigurationReached(baxter_core_msgs::JointCommand des_jnts, std::string mode = "loose");

    /*
     * Uses IK solver to find joint angles solution for desired pose
     *
     * @param    p requested Pose
     * @param    j array of joint angles solution
     * @return     true/false if success/failure
     */
    bool computeIK(geometry_msgs::Pose p, std::vector<double>& j);

    /*
     * Uses IK solver to find joint angles solution for desired pose
     *
     * @param    p requested Position
     * @param    o requested Orientation quaternion
     * @param    j array of joint angles solution
     * @return     true/false if success/failure
     */
    bool computeIK(geometry_msgs::Point p, geometry_msgs::Quaternion o, std::vector<double>& j);

    /*
     * Uses IK solver to find joint angles solution for desired pose
     *
     * @param    px, py, pz     requested Position as set of doubles
     * @param    ox, oy, oz, ow requested Orientation quaternion as set of doubles
     * @param    j              array of joint angles solution
     * @return                  true/false if success/failure
     */
    bool computeIK(double px, double py, double pz,
                   double ox, double oy, double oz, double ow,
                   std::vector<double>& j);

    /*
     * Uses IK solver to find joint angles solution for desired pose
     *
     * @param    p requested Pose
     * @return     true/false if success/failure
     */
    bool goToPoseNoCheck(geometry_msgs::Pose p);

    /*
     * Uses IK solver to find joint angles solution for desired pose
     *
     * @param    p requested Position
     * @param    o requested Orientation
     * @return     true/false if success/failure
     */
    bool goToPoseNoCheck(geometry_msgs::Point p, geometry_msgs::Quaternion o);

    /*
     * Moves arm to the requested pose. This differs from RobotInterface::goToPose because it
     * does not check if the final pose has been reached.
     *
     * @param    px, py, pz     requested Position as set of doubles
     * @param    ox, oy, oz, ow requested Orientation quaternion as set of doubles
     * @return                  true/false if success/failure
     */
    bool goToPoseNoCheck(double px, double py, double pz,
                         double ox, double oy, double oz, double ow);

    /*
     * Moves arm to the requested pose , and checks if the pose has been achieved
     *
     * @param  requested pose (3D position + 4D quaternion for the orientation)
     * @param  mode (either loose or strict, it checks for the final desired position)
     * @return true/false if success/failure
     */
    bool goToPose(double px, double py, double pz,
                  double ox, double oy, double oz, double ow,
                  std::string mode="loose", bool disable_coll_av = false);

    /**
     * Moves arm to the requested joint configuration, without checking if the configuration
     * has been reached or not.
     *
     * @param  joint_angles requested joint configuration
     * @return              true/false if success/failure
     */
    bool goToJointConfNoCheck(std::vector<double> joint_angles);

    /*
     * Sets the joint names of a JointCommand
     *
     * @param    joint_cmd the joint command
     */
    void setJointNames(baxter_core_msgs::JointCommand& joint_cmd);

    /*
     * Sets the joint commands of a JointCommand
     *
     * @param        s0 First  shoulder joint
     * @param        s1 Second shoulder joint
     * @param        e0 First  elbow    joint
     * @param        e1 Second elbow    joint
     * @param        w0 First  wrist    joint
     * @param        w1 Second wrist    joint
     * @param        w2 Third  wrist    joint
     * @param joint_cmd the joint command
     */
    void setJointCommands(double s0, double s1, double e0, double e1,
                                     double w0, double w1, double w2,
                          baxter_core_msgs::JointCommand& joint_cmd);

    /*
     * Finds the relative difference of a to b (used in force filter calculations)
     * @param  a  first value
     * @param  b  value to which first value is compared relatively
     * @return value of the relative difference
     */
    double findRelativeDifference(double a, double b);

    /*
     * Detects if the force overcame a relative threshold in either one of its three axis
     *
     * @return true/false if the force overcame the threshold
     */
    bool detectForceInteraction();

    /*
     * Waits for a force interaction to occur.
     *
     * @return true when the force interaction occurred
     * @return false if no force interaction occurred after 20s
     */
    bool waitForForceInteraction(double _wait_time = 20.0, bool disable_coll_av = false);

    /*
<<<<<<< HEAD
     * Callback function that sets the current pose to the pose received from
     * the endpoint state topic
     *
     * @param msg the topic message
     */
    void endpointCb(const baxter_core_msgs::EndpointState& msg);

    /*
     * Callback function for the CUFF OK button
     *
     * @param msg the topic message
     */
    void cuffCb(const baxter_core_msgs::DigitalIOState& msg);

    /**
     * Callback for the joint states. Used to seed the
     * inverse kinematics solver
     *
     * @param msg the topic message
     */
    void jointStatesCb(const sensor_msgs::JointState& msg);

    /**
     * Callback for the collision avoidance state. Used to detect
     * if the robot is currently pushed back by the collision avoidance
     * software which is embedded into the Baxter robot and we don't have
     * access to.
     *
     * @param msg the topic message
     */
    void collAvCb(const baxter_core_msgs::CollisionAvoidanceState& msg);

    /*
     * Infrared sensor callback function that sets the current range to the range received
     * from the left hand range state topic
     *
     * @param      The message
     * @return     N/A
     */
    void IRCb(const sensor_msgs::RangeConstPtr& msg);

    /*
     * Filters the forces using a low pass filter and testing against predicted trends in filter values
=======
     * Filters the forces with a very simple low pass filter
>>>>>>> ba912974
     */
    void filterForces();

    /**
     * @brief Suppresses the collision avoidance for this arm
     * @details Suppresses the collision avoidance. It needs to be called with
     *          a rate of at least 5Hz
     *
     * @param _cmd An empty message to be sent
     */
    void suppressCollisionAv();

public:
    RobotInterface(std::string name, std::string limb, bool no_robot = false,
                   bool use_forces = true, bool use_trac_ik = true, bool use_cart_ctrl = true);

    ~RobotInterface();

    /*
     * Self-explaining "setters"
     */
    void setState(int state);
    void setName(std::string name)          {        _name = name;        };
    void setTracIK(bool use_trac_ik)        { _use_trac_ik = use_trac_ik; };

    bool setIKLimits(KDL::JntArray  ll, KDL::JntArray  ul);

    /*
     * Self-explaining "getters"
     */
    std::string  getName() { return  _name; };
    std::string  getLimb() { return  _limb; };
    State       getState() { return _state; };

    geometry_msgs::Point        getPos()    { return    _curr_pos; };
    geometry_msgs::Quaternion   getOri()    { return    _curr_ori; };
    geometry_msgs::Wrench       getWrench() { return _curr_wrench; };

    geometry_msgs::Pose         getPose();

    bool getIKLimits(KDL::JntArray &ll, KDL::JntArray &ul);

    /*
     * Check availability of the infrared data
    */
    bool    is_ir_ok() { return ir_ok; };

    /*
     * Checks if the robot is used or not
     */
    bool is_no_robot() { return _no_robot; };
};

#endif<|MERGE_RESOLUTION|>--- conflicted
+++ resolved
@@ -499,53 +499,7 @@
     bool waitForForceInteraction(double _wait_time = 20.0, bool disable_coll_av = false);
 
     /*
-<<<<<<< HEAD
-     * Callback function that sets the current pose to the pose received from
-     * the endpoint state topic
-     *
-     * @param msg the topic message
-     */
-    void endpointCb(const baxter_core_msgs::EndpointState& msg);
-
-    /*
-     * Callback function for the CUFF OK button
-     *
-     * @param msg the topic message
-     */
-    void cuffCb(const baxter_core_msgs::DigitalIOState& msg);
-
-    /**
-     * Callback for the joint states. Used to seed the
-     * inverse kinematics solver
-     *
-     * @param msg the topic message
-     */
-    void jointStatesCb(const sensor_msgs::JointState& msg);
-
-    /**
-     * Callback for the collision avoidance state. Used to detect
-     * if the robot is currently pushed back by the collision avoidance
-     * software which is embedded into the Baxter robot and we don't have
-     * access to.
-     *
-     * @param msg the topic message
-     */
-    void collAvCb(const baxter_core_msgs::CollisionAvoidanceState& msg);
-
-    /*
-     * Infrared sensor callback function that sets the current range to the range received
-     * from the left hand range state topic
-     *
-     * @param      The message
-     * @return     N/A
-     */
-    void IRCb(const sensor_msgs::RangeConstPtr& msg);
-
-    /*
      * Filters the forces using a low pass filter and testing against predicted trends in filter values
-=======
-     * Filters the forces with a very simple low pass filter
->>>>>>> ba912974
      */
     void filterForces();
 
