--- conflicted
+++ resolved
@@ -17,15 +17,7 @@
     ros::ServiceServer service;
 
 protected:
-    /*
-<<<<<<< HEAD
-     * This function is still virtual in this class because it will be
-     * implemented in its children
-     */
-    virtual void InternalThreadEntry() = 0;
-
     /**
-=======
      * Provides basic functionalities for the object, such as a goHome and releaseObject.
      * For deeper, class-specific specialization, please modify doAction() instead.
      */
@@ -41,7 +33,6 @@
     virtual bool doAction(int s, std::string a) = 0;
 
     /**
->>>>>>> ad98d86a
      * Recovers from errors during execution. It provides a basic interface,
      * but it is advised to specialize this function in the ArmCtrl's children.
      */
