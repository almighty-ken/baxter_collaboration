--- conflicted
+++ resolved
@@ -151,7 +151,6 @@
         ros::Rate(10).sleep();
     }
 
-<<<<<<< HEAD
     double xx = _curr_pos.x;
     double yy = _curr_pos.y;
     double zz = _curr_pos.z;
@@ -165,10 +164,7 @@
     // return true;
     
     start_time = ros::Time::now();
-    double z_start  = _curr_pos.z;
-=======
     double z_start  = getPos().z;
->>>>>>> f993cbc4
 
     int ik_failures = 0;
     int l=0;
@@ -183,13 +179,9 @@
 
         ROS_INFO("Time %g Going to: %g %g %g", new_elapsed_time, x, y, z);
 
-<<<<<<< HEAD
         geometry_msgs::Quaternion _q_msg = computeRotation();
 
         if (ARTagCtrl::goToPose(x,y,z,q.x,q.y,q.z,q.w) == true)
-=======
-        if (ARTagCtrl::goToPose(x,y,z,VERTICAL_ORI_L) == true)
->>>>>>> f993cbc4
         {
             ik_failures = 0;
             if (new_elapsed_time - elapsed_time > 0.02)
